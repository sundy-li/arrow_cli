mod helper;
mod session;

<<<<<<< HEAD
use arrow::error::ArrowError;
use isatty::stdin_isatty;

#[tokio::main]
pub async fn main() -> Result<(), ArrowError> {
=======
use clap::Parser;
use isatty::stdin_isatty;

#[derive(Debug, Parser, PartialEq)]
struct Args {
    #[clap(short = 'u', long, default_value = "root", help = "User name")]
    user: String,

    #[clap(short = 'p', long, default_value = "", help = "User password")]
    password: String,

    #[clap(
        short = 'h',
        long,
        default_value = "127.0.0.1",
        help = "Flight SQL Server host"
    )]
    host: String,
    #[clap(
        short = 'P',
        long,
        default_value_t = 4100,
        help = "Flight SQL Server port"
    )]
    port: u16,
}

fn main() -> Result<(), String> {
    let args = Args::parse();
>>>>>>> c0815875
    // Authenticate
    let host = "127.0.0.1";
    let port = 4100;
    let url = format!("http://{host}:{port}");
    let mut session = session::Session::try_new(&url, "root", "").await?;

    if stdin_isatty() {
        session.handle_repl().await;
    }
    Ok(())
}<|MERGE_RESOLUTION|>--- conflicted
+++ resolved
@@ -1,15 +1,11 @@
 mod helper;
 mod session;
 
-<<<<<<< HEAD
 use arrow::error::ArrowError;
+
 use isatty::stdin_isatty;
 
-#[tokio::main]
-pub async fn main() -> Result<(), ArrowError> {
-=======
 use clap::Parser;
-use isatty::stdin_isatty;
 
 #[derive(Debug, Parser, PartialEq)]
 struct Args {
@@ -35,13 +31,11 @@
     port: u16,
 }
 
-fn main() -> Result<(), String> {
+#[tokio::main]
+pub async fn main() -> Result<(), ArrowError> {
     let args = Args::parse();
->>>>>>> c0815875
     // Authenticate
-    let host = "127.0.0.1";
-    let port = 4100;
-    let url = format!("http://{host}:{port}");
+    let url = format!("http://{}:{}", args.host, args.port);
     let mut session = session::Session::try_new(&url, "root", "").await?;
 
     if stdin_isatty() {
